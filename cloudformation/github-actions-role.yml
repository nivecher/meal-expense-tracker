--- conflicted
+++ resolved
@@ -110,12 +110,6 @@
                   - kms:Get*
                   - kms:List*
                   - kms:Decrypt
-                  - kms:GenerateDataKey
-                  - kms:TagResource
-                  - kms:UntagResource
-<<<<<<< HEAD
-=======
-                  - kms:Decrypt
                   - kms:Encrypt
                   - kms:ReEncrypt*
                   - kms:GenerateDataKey
@@ -124,15 +118,8 @@
                   - kms:ListGrants
                   - kms:RevokeGrant
                   - kms:RetireGrant
-                  # ACM permissions
-                  - acm:RequestCertificate
-                  - acm:DeleteCertificate
-                  - acm:DeleteCertificateAuthority
-                  - acm:Describe*
-                  - acm:Get*
-                  - acm:ImportCertificate
-                  - acm:List*
->>>>>>> b04f38bd
+                  - kms:TagResource
+                  - kms:UntagResource
                   # SSM Parameter Store permissions
                   - ssm:PutParameter
                   - ssm:GetParameter
@@ -144,7 +131,7 @@
                   - ssm:AddTagsToResource
                   - ssm:RemoveTagsFromResource
                   - ssm:ListTagsForResource
-<<<<<<< HEAD
+                  # SNS permissions
                   - sns:GetTopicAttributes
                   - sns:GetSubscriptionAttributes
                   - sns:ListTagsForResource
@@ -152,12 +139,19 @@
                   - sns:Publish
                   - sns:SetTopicAttributes
                   - sns:DeleteTopic
+                  # Route 53 permissions
                   - route53:ListHostedZones
                   - route53:GetHostedZone
+                  - route53:ListHostedZonesByName
                   - route53:ListResourceRecordSets
+                  - route53:GetChange
                   - route53:ChangeResourceRecordSets
-                  - route53:GetChange
+                  - route53:CreateHostedZone
+                  - route53:DeleteHostedZone
+                  - route53:UpdateHostedZoneComment
                   - route53:ListTagsForResource
+                  - route53:ChangeTagsForResource
+                  # CloudWatch Logs permissions
                   - logs:CreateLogGroup
                   - logs:DeleteLogGroup
                   - logs:DescribeLogGroups
@@ -228,9 +222,6 @@
                   - wafv2:UntagResource
                   - wafv2:AssociateWebACL
                   - wafv2:DisassociateWebACL
-                  - wafv2:CreateWebACL
-                  - wafv2:UpdateWebACL
-                  - wafv2:DeleteWebACL
                   # S3 permissions
                   - s3:GetObject
                   - s3:ListBucket
@@ -257,20 +248,6 @@
                   - lambda:CreatePermission
                   - lambda:GetPolicy
                   - lambda:RemovePermission
-=======
-                  # Route 53 permissions
-                  - route53:ListHostedZones
-                  - route53:GetHostedZone
-                  - route53:ListHostedZonesByName
-                  - route53:ListResourceRecordSets
-                  - route53:GetChange
-                  - route53:ChangeResourceRecordSets
-                  - route53:CreateHostedZone
-                  - route53:DeleteHostedZone
-                  - route53:UpdateHostedZoneComment
-                  - route53:ListTagsForResource
-                  - route53:ChangeTagsForResource
->>>>>>> b04f38bd
                 Resource: '*'
 
 Outputs:
